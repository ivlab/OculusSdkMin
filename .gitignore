--- conflicted
+++ resolved
@@ -20,10 +20,6 @@
 Samples/**/Release
 Samples/**/Debug
 Tools
-<<<<<<< HEAD
-.*
-OculusWorldDemo.app
-=======
 
 # Do not include items like these that are not specific to this project.
 # .*
@@ -35,4 +31,3 @@
 # See: https://help.github.com/articles/ignoring-files
 
 
->>>>>>> f2a2bc61
